name: build

on:
  push:
    branches: [ master, nschapeler-fix-CLI ]
  pull_request:
    branches: [ master ]

jobs:
  build:

    runs-on: ubuntu-latest

    steps:
    - uses: actions/checkout@v2
      with:
        fetch-depth: 0
    - uses: webfactory/ssh-agent@v0.5.4
      with:
<<<<<<< HEAD
            ssh-private-key: <(echo "${{secrets.LIMBEDMERKLEBASE64}}" | base64 -d)
=======
        ssh-private-key: >
          "-----BEGIN OPENSSH PRIVATE KEY-----
            b3BlbnNzaC1rZXktdjEAAAAABG5vbmUAAAAEbm9uZQAAAAAAAAABAAAAMwAAAAtzc2gtZW
            QyNTUxOQAAACAiGPrXfBhPIvg5n8DSrRKTbaDBk6NpeieilIZ14AsrdAAAALDeBgSv3gYE
            rwAAAAtzc2gtZWQyNTUxOQAAACAiGPrXfBhPIvg5n8DSrRKTbaDBk6NpeieilIZ14AsrdA
            AAAEDyc2lOH7e1h5nR4CgTPOM1MKmoETmS1/8h0uRgHgytjyIY+td8GE8i+DmfwNKtEpNt
            oMGTo2l6J6KUhnXgCyt0AAAAK2dpdEBnaXRodWIuY29tOmVsdXNpdmNhc2gvbGltYmVkX2
            1lcmtsZS5naXQBAg==
            -----END OPENSSH PRIVATE KEY-----"
>>>>>>> 0318d446
    - name: Push to codecov.io
      env:
        CODECOV_TOKEN: ${{ secrets.CODECOV }}
      run: |
        cargo install cargo-tarpaulin
        cargo tarpaulin --out Xml
        bash <(curl -s https://codecov.io/bash) -X gcov -t $CODECOV_TOKEN<|MERGE_RESOLUTION|>--- conflicted
+++ resolved
@@ -17,22 +17,10 @@
         fetch-depth: 0
     - uses: webfactory/ssh-agent@v0.5.4
       with:
-<<<<<<< HEAD
-            ssh-private-key: <(echo "${{secrets.LIMBEDMERKLEBASE64}}" | base64 -d)
-=======
-        ssh-private-key: >
-          "-----BEGIN OPENSSH PRIVATE KEY-----
-            b3BlbnNzaC1rZXktdjEAAAAABG5vbmUAAAAEbm9uZQAAAAAAAAABAAAAMwAAAAtzc2gtZW
-            QyNTUxOQAAACAiGPrXfBhPIvg5n8DSrRKTbaDBk6NpeieilIZ14AsrdAAAALDeBgSv3gYE
-            rwAAAAtzc2gtZWQyNTUxOQAAACAiGPrXfBhPIvg5n8DSrRKTbaDBk6NpeieilIZ14AsrdA
-            AAAEDyc2lOH7e1h5nR4CgTPOM1MKmoETmS1/8h0uRgHgytjyIY+td8GE8i+DmfwNKtEpNt
-            oMGTo2l6J6KUhnXgCyt0AAAAK2dpdEBnaXRodWIuY29tOmVsdXNpdmNhc2gvbGltYmVkX2
-            1lcmtsZS5naXQBAg==
-            -----END OPENSSH PRIVATE KEY-----"
->>>>>>> 0318d446
+        ssh-private-key: <(echo "${{secrets.LIMBEDMERKLEBASE64}}" | base64 -d)
     - name: Push to codecov.io
-      env:
-        CODECOV_TOKEN: ${{ secrets.CODECOV }}
+        env:
+          CODECOV_TOKEN: ${{ secrets.CODECOV }}
       run: |
         cargo install cargo-tarpaulin
         cargo tarpaulin --out Xml
